/// <reference types="npm:@types/node@22.12.0" />

import './polyfill.ts'
import http from 'node:http'
import { randomUUID } from 'node:crypto'
import { parseArgs } from '@std/cli/parse-args'
import { SSEServerTransport } from '@modelcontextprotocol/sdk/server/sse.js'
import { StdioServerTransport } from '@modelcontextprotocol/sdk/server/stdio.js'
import { StreamableHTTPServerTransport } from '@modelcontextprotocol/sdk/server/streamableHttp.js'
import { isInitializeRequest } from '@modelcontextprotocol/sdk/types.js'
import { type LoggingLevel, SetLevelRequestSchema } from '@modelcontextprotocol/sdk/types.js'
import { McpServer } from '@modelcontextprotocol/sdk/server/mcp.js'
import { z } from 'zod'
import { asXml, getRootDir, runCode } from './runCode.ts'
import { Buffer } from 'node:buffer'
import * as path from 'node:path'

const VERSION = '0.0.13'

export async function main() {
  // Parse global flags once, then branch on subcommand
  const flags = parseArgs(Deno.args, {
    string: ['port'],
    default: { port: '3001', mount: false },
  })
  const mode = (flags._[0] as string | undefined) ?? ''
  const port = parseInt(flags.port as string)
  const mount = flags.mount as string | boolean

  if (mode === 'stdio') {
    await runStdio(mount)
  } else if (mode === 'streamable_http') {
    runStreamableHttp(port, mount)
  } else if (mode === 'sse') {
    runSse(port, mount)
  } else if (mode === 'warmup') {
    await warmup(mount)
  } else {
    console.error(
      `\
Invalid arguments.

Usage: deno run -N -R=node_modules -W=node_modules --node-modules-dir=auto jsr:@pydantic/mcp-run-python [stdio|streamable_http|sse|warmup] [--port <port>] [--mount [dir]]

options:
  --port <port>   Port to run the SSE/HTTP server on (default: 3001)
  --mount [dir]   Relative or absolute directory path or boolean. If omitted: false; if provided without value: true`,
    )
    Deno.exit(1)
  }
}

/*
 * Resolve a mountDir cli option to a specific directory
 */
export function resolveMountDir(mountDir: string): string {
  // Base dir created by emscriptem
  // See https://emscripten.org/docs/api_reference/Filesystem-API.html#file-system-api
  const baseDir = '/home/web_user'

  if (mountDir.trim() === '') {
    return path.join(baseDir, 'persistent')
  }

  if (path.isAbsolute(mountDir)) {
    return mountDir
  }

  // relative path
  return path.join(baseDir, mountDir)
}

/*
 * Ensure and cleanup the root directory used by the MCP server
 */
function ensureRootDir() {
  Deno.mkdirSync(getRootDir(), { recursive: true })
}

function cleanupRootDir() {
  try {
    Deno.removeSync(getRootDir(), { recursive: true })
  } catch (err) {
    if (!(err instanceof Deno.errors.NotFound)) throw err
  }
}

/*
 * Create an MCP server with the `run_python_code` tool registered.
 */
function createServer(mount: string | boolean): McpServer {
  const server = new McpServer(
    {
      name: 'MCP Run Python',
      version: VERSION,
    },
    {
      instructions: 'Call the "run_python_code" tool with the Python code to run.',
      capabilities: {
        logging: {},
      },
    },
  )

  let mountDirDescription: string
  let mountDir: string | null
  if (mount !== false) {
    // Create temporary directory
    ensureRootDir()
    // Resolve mounted directory
    mountDir = resolveMountDir(typeof mount === 'string' ? mount : '')
    mountDirDescription = `To store files permanently use the directory at: ${mountDir}\n`
  } else {
    mountDir = null
    mountDirDescription = ''
  }

  const toolDescription = `Tool to execute Python code and return stdout, stderr, and return value.

The code may be async, and the value on the last line will be returned as the return value.

The code will be executed with Python 3.12.
${mountDirDescription}
Dependencies may be defined via PEP 723 script metadata, e.g. to install "pydantic", the script should start
with a comment of the form:

# /// script
# dependencies = ['pydantic']
# ///
print('python code here')
`

  let setLogLevel: LoggingLevel = 'emergency'

  server.server.setRequestHandler(SetLevelRequestSchema, (request) => {
    setLogLevel = request.params.level
    return {}
  })

  server.registerTool(
    'run_python_code',
    {
      title: 'Run Python Code',
      description: toolDescription,
      inputSchema: { python_code: z.string().describe('Python code to run') },
    },
    async ({ python_code }: { python_code: string }) => {
      const logPromises: Promise<void>[] = []
      const result = await runCode(
        [
          {
            name: 'main.py',
            content: python_code,
            active: true,
          },
        ],
        (level, data) => {
          if (LogLevels.indexOf(level) >= LogLevels.indexOf(setLogLevel)) {
            logPromises.push(server.server.sendLoggingMessage({ level, data }))
          }
        },
<<<<<<< HEAD
        mountDir,
=======
>>>>>>> ee18257f
      )
      await Promise.all(logPromises)
      return {
        content: [{ type: 'text', text: asXml(result) }],
      }
    },
  )
  return server
}

/*
 * Define some QOL functions for both the SSE and Streamable HTTP server implementation
 */
function httpGetUrl(req: http.IncomingMessage): URL {
  return new URL(req.url ?? '', `http://${req.headers.host ?? 'unknown'}`)
}

function httpGetBody(req: http.IncomingMessage): Promise<JSON> {
  // https://nodejs.org/en/learn/modules/anatomy-of-an-http-transaction#request-body
  return new Promise((resolve) => {
    // deno-lint-ignore no-explicit-any
    const bodyParts: any[] = []
    let body
    req
      .on('data', (chunk) => {
        bodyParts.push(chunk)
      })
      .on('end', () => {
        body = Buffer.concat(bodyParts).toString()
        resolve(JSON.parse(body))
      })
  })
}

function httpSetTextResponse(
  res: http.ServerResponse,
  status: number,
  text: string,
) {
  res.setHeader('Content-Type', 'text/plain')
  res.statusCode = status
  res.end(`${text}\n`)
}

function httpSetJsonResponse(
  res: http.ServerResponse,
  status: number,
  text: string,
  code: number,
) {
  res.setHeader('Content-Type', 'application/json')
  res.statusCode = status
  res.write(
    JSON.stringify({
      jsonrpc: '2.0',
      error: {
        code: code,
        message: text,
      },
      id: null,
    }),
  )
  res.end()
}

/*
 * Run the MCP server using the Streamable HTTP transport
 */
function runStreamableHttp(port: number, mount: string | boolean) {
  // https://github.com/modelcontextprotocol/typescript-sdk?tab=readme-ov-file#with-session-management
  const mcpServer = createServer(mount)
  const transports: { [sessionId: string]: StreamableHTTPServerTransport } = {}

  const server = http.createServer(async (req, res) => {
    const url = httpGetUrl(req)
    let pathMatch = false
    function match(method: string, path: string): boolean {
      if (url.pathname === path) {
        pathMatch = true
        return req.method === method
      }
      return false
    }

    // Reusable handler for GET and DELETE requests
    async function handleSessionRequest() {
      const sessionId = req.headers['mcp-session-id'] as string | undefined
      if (!sessionId || !transports[sessionId]) {
        httpSetTextResponse(res, 400, 'Invalid or missing session ID')
        return
      }

      const transport = transports[sessionId]
      await transport.handleRequest(req, res)
    }

    // Handle different request methods and paths
    if (match('POST', '/mcp')) {
      // Check for existing session ID
      const sessionId = req.headers['mcp-session-id'] as string | undefined
      let transport: StreamableHTTPServerTransport

      const body = await httpGetBody(req)

      if (sessionId && transports[sessionId]) {
        // Reuse existing transport
        transport = transports[sessionId]
      } else if (!sessionId && isInitializeRequest(body)) {
        // New initialization request
        transport = new StreamableHTTPServerTransport({
          sessionIdGenerator: () => randomUUID(),
          onsessioninitialized: (sessionId) => {
            // Store the transport by session ID
            transports[sessionId] = transport
          },
        })

        // Clean up transport when closed
        transport.onclose = () => {
          if (transport.sessionId) {
            delete transports[transport.sessionId]
          }
        }

        await mcpServer.connect(transport)
      } else {
        httpSetJsonResponse(
          res,
          400,
          'Bad Request: No valid session ID provided',
          -32000,
        )
        return
      }

      // Handle the request
      await transport.handleRequest(req, res, body)
    } else if (match('GET', '/mcp')) {
      // Handle server-to-client notifications via SSE
      await handleSessionRequest()
    } else if (match('DELETE', '/mcp')) {
      // Handle requests for session termination
      await handleSessionRequest()
    } else if (pathMatch) {
      httpSetTextResponse(res, 405, 'Method not allowed')
    } else {
      httpSetTextResponse(res, 404, 'Page not found')
    }
  })

  // Cleanup root dir on server close
  server.on('close', () => {
    cleanupRootDir()
  })

  server.listen(port, () => {
    console.log(
      `Running MCP Run Python version ${VERSION} with Streamable HTTP transport on port ${port}`,
    )
  })
}

/*
 * Run the MCP server using the SSE transport, e.g. over HTTP.
 */
function runSse(port: number, mount: string | boolean) {
  const mcpServer = createServer(mount)
  const transports: { [sessionId: string]: SSEServerTransport } = {}

  const server = http.createServer(async (req, res) => {
    const url = httpGetUrl(req)
    let pathMatch = false
    function match(method: string, path: string): boolean {
      if (url.pathname === path) {
        pathMatch = true
        return req.method === method
      }
      return false
    }

    if (match('GET', '/sse')) {
      const transport = new SSEServerTransport('/messages', res)
      transports[transport.sessionId] = transport
      res.on('close', () => {
        delete transports[transport.sessionId]
      })
      await mcpServer.connect(transport)
    } else if (match('POST', '/messages')) {
      const sessionId = url.searchParams.get('sessionId') ?? ''
      const transport = transports[sessionId]
      if (transport) {
        await transport.handlePostMessage(req, res)
      } else {
        httpSetTextResponse(
          res,
          400,
          `No transport found for sessionId '${sessionId}'`,
        )
      }
    } else if (pathMatch) {
      httpSetTextResponse(res, 405, 'Method not allowed')
    } else {
      httpSetTextResponse(res, 404, 'Page not found')
    }
  })

  // Cleanup root dir on server close
  server.on('close', () => {
    cleanupRootDir()
  })

  server.listen(port, () => {
    console.log(
      `Running MCP Run Python version ${VERSION} with SSE transport on port ${port}`,
    )
  })
}

/*
 * Run the MCP server using the Stdio transport.
 */
async function runStdio(mount: string | boolean) {
  const mcpServer = createServer(mount)
  const transport = new StdioServerTransport()

  // Cleanup root dir on transport close
  transport.onclose = () => {
    cleanupRootDir()
  }

  await mcpServer.connect(transport)
}

/*
 * Run pyodide to download packages which can otherwise interrupt the server
 */
async function warmup(mount?: string | boolean) {
  console.error(
    `Running warmup script for MCP Run Python version ${VERSION}...` +
      (mount ? ` (mount: ${typeof mount === 'string' ? mount : 'enabled'})` : ''),
  )
  const code = `
import numpy
a = numpy.array([1, 2, 3])
print('numpy array:', a)
a
`
  const result = await runCode(
    [
      {
        name: 'warmup.py',
        content: code,
        active: true,
      },
    ],
    (level, data) =>
      // use warn to avoid recursion since console.log is patched in runCode
      console.error(`${level}: ${data}`),
<<<<<<< HEAD
    null,
=======
>>>>>>> ee18257f
  )
  console.log('Tool return value:')
  console.log(asXml(result))
  console.log('\nwarmup successful 🎉')
}

// list of log levels to use for level comparison
const LogLevels: LoggingLevel[] = [
  'debug',
  'info',
  'notice',
  'warning',
  'error',
  'critical',
  'alert',
  'emergency',
]

await main()<|MERGE_RESOLUTION|>--- conflicted
+++ resolved
@@ -159,10 +159,7 @@
             logPromises.push(server.server.sendLoggingMessage({ level, data }))
           }
         },
-<<<<<<< HEAD
         mountDir,
-=======
->>>>>>> ee18257f
       )
       await Promise.all(logPromises)
       return {
@@ -421,10 +418,7 @@
     (level, data) =>
       // use warn to avoid recursion since console.log is patched in runCode
       console.error(`${level}: ${data}`),
-<<<<<<< HEAD
     null,
-=======
->>>>>>> ee18257f
   )
   console.log('Tool return value:')
   console.log(asXml(result))
