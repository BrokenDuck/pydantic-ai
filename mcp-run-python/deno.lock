--- conflicted
+++ resolved
@@ -1,28 +1,26 @@
 {
   "version": "5",
   "specifiers": {
-    "jsr:@std/cli@*": "1.0.15",
-    "jsr:@std/cli@^1.0.15": "1.0.15",
-    "jsr:@std/path@*": "1.0.8",
-    "jsr:@std/path@^1.0.8": "1.0.8",
+    "jsr:@std/cli@^1.0.15": "1.0.21",
+    "jsr:@std/internal@^1.0.10": "1.0.10",
+    "jsr:@std/path@^1.0.8": "1.1.2",
     "npm:@modelcontextprotocol/sdk@^1.17.4": "1.17.4_express@5.1.0_zod@3.25.76",
-    "npm:@types/node@*": "22.12.0",
     "npm:@types/node@22.12.0": "22.12.0",
-<<<<<<< HEAD
-    "npm:eslint@*": "9.23.0",
     "npm:pyodide@0.28.2": "0.28.2",
-    "npm:zod@^3.24.2": "3.24.2"
-=======
-    "npm:pyodide@0.27.6": "0.27.6",
     "npm:zod@^3.24.2": "3.25.76"
->>>>>>> 4f5daee6
   },
   "jsr": {
-    "@std/cli@1.0.15": {
-      "integrity": "e79ba3272ec710ca44d8342a7688e6288b0b88802703f3264184b52893d5e93f"
-    },
-    "@std/path@1.0.8": {
-      "integrity": "548fa456bb6a04d3c1a1e7477986b6cffbce95102d0bb447c67c4ee70e0364be"
+    "@std/cli@1.0.21": {
+      "integrity": "cd25b050bdf6282e321854e3822bee624f07aca7636a3a76d95f77a3a919ca2a"
+    },
+    "@std/internal@1.0.10": {
+      "integrity": "e3be62ce42cab0e177c27698e5d9800122f67b766a0bea6ca4867886cbde8cf7"
+    },
+    "@std/path@1.1.2": {
+      "integrity": "c0b13b97dfe06546d5e16bf3966b1cadf92e1cc83e56ba5476ad8b498d9e3038",
+      "dependencies": [
+        "jsr:@std/internal"
+      ]
     }
   },
   "npm": {
@@ -541,13 +539,8 @@
     "dependencies": [
       "jsr:@std/cli@^1.0.15",
       "jsr:@std/path@^1.0.8",
-<<<<<<< HEAD
-      "npm:@modelcontextprotocol/sdk@^1.15.1",
+      "npm:@modelcontextprotocol/sdk@^1.17.4",
       "npm:pyodide@0.28.2",
-=======
-      "npm:@modelcontextprotocol/sdk@^1.17.4",
-      "npm:pyodide@0.27.6",
->>>>>>> 4f5daee6
       "npm:zod@^3.24.2"
     ]
   }
